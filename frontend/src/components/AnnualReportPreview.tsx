--- conflicted
+++ resolved
@@ -2067,47 +2067,6 @@
                   >
                     <span className="text-muted-foreground flex items-center justify-between">
                       <span>{item.label}</span>
-<<<<<<< HEAD
-                      {/* Special SKATTEBERÄKNING button for row_id 277 (Skatt på årets resultat) */}
-                      {(item.id === "277" || item.id === 277) && (
-                        <Button 
-                          variant="outline" 
-                          size="sm" 
-                          className="ml-2 h-4 px-1.5 text-xs bg-blue-600 hover:bg-blue-700 text-white border-blue-600 hover:border-blue-700" 
-                          style={{fontSize: '0.75rem'}}
-                          onClick={handleTaxCalculationClick}
-                          title="Visa skatteberäkning"
-                        >
-                          VISA
-                        </Button>
-                      )}
-                      {/* General VISA popover for all other RR rows with show_tag=true */}
-                      {!(item.id === "277" || item.id === 277) && item.show_tag && item.account_details && item.account_details.length > 0 && 
-                       (item.current_amount !== null && item.current_amount !== undefined && Math.abs(item.current_amount) > 0) && (
-                        <Popover>
-                          <PopoverTrigger asChild>
-                            <Button variant="outline" size="sm" className="ml-2 h-4 px-1.5 text-xs" style={{fontSize: '0.75rem'}}>
-                              VISA
-                            </Button>
-                          </PopoverTrigger>
-                          <PopoverContent className="w-[500px] p-4 bg-white border shadow-lg">
-                            <div className="space-y-3">
-                              <h4 className="font-medium text-sm">Detaljer för {item.label}</h4>
-                              <div className="overflow-x-auto">
-                                <table className="w-full text-sm table-fixed" style={{tableLayout: 'fixed'}}>
-                                  <thead>
-                                    <tr className="border-b">
-                                      <th className="text-left py-2 w-16">Konto</th>
-                                      <th className="text-left py-2">Kontotext</th>
-                                      <th className="text-right py-2 w-24" style={{minWidth: '80px'}}>{seFileData?.company_info?.fiscal_year || 'Belopp'}</th>
-                                    </tr>
-                                  </thead>
-                                  <tbody>
-                                    {item.account_details.map((detail: any, detailIndex: number) => (
-                                      <tr key={detailIndex} className="border-b">
-                                        <td className="py-2 w-16">{detail.account_id}</td>
-                                        <td className="py-2 break-words">{detail.account_text || ''}</td>
-=======
                       <div className="flex items-center">
                         {/* General VISA popover for all RR rows with show_tag (except row 277) */}
                         {!(item.id === "277" || item.id === 277) && item.show_tag && item.account_details && item.account_details.length > 0 && 
@@ -2147,37 +2106,10 @@
                                       <tr className="border-t border-gray-300 font-semibold">
                                         <td className="py-2 w-16">Summa</td>
                                         <td className="py-2"></td>
->>>>>>> 973492ee
                                         <td className="text-right py-2 w-24 whitespace-nowrap" style={{minWidth: '80px'}}>
                                           {new Intl.NumberFormat('sv-SE', {
                                             minimumFractionDigits: 0,
                                             maximumFractionDigits: 0
-<<<<<<< HEAD
-                                          }).format(Math.abs(detail.balance))} kr
-                                        </td>
-                                      </tr>
-                                    ))}
-                                    {/* Sum row */}
-                                    <tr className="border-t border-gray-300 font-semibold">
-                                      <td className="py-2 w-16">Summa</td>
-                                      <td className="py-2"></td>
-                                      <td className="text-right py-2 w-24 whitespace-nowrap" style={{minWidth: '80px'}}>
-                                        {new Intl.NumberFormat('sv-SE', {
-                                          minimumFractionDigits: 0,
-                                          maximumFractionDigits: 0
-                                        }).format(
-                                          Math.abs(item.account_details.reduce((sum: number, detail: any) => sum + (detail.balance || 0), 0))
-                                        )} kr
-                                      </td>
-                                    </tr>
-                                  </tbody>
-                                </table>
-                              </div>
-                            </div>
-                          </PopoverContent>
-                        </Popover>
-                      )}
-=======
                                           }                                          ).format(
                                             item.account_details.reduce((sum: number, detail: any) => sum + (detail.balance || 0), 0)
                                           )} kr
@@ -2204,7 +2136,6 @@
                           </Button>
                         )}
                       </div>
->>>>>>> 973492ee
                     </span>
                     <span className="text-right font-medium">
                       {getNoteValue(item)}
